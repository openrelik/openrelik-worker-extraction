--- conflicted
+++ resolved
@@ -10,12 +10,7 @@
 [tool.poetry.dependencies]
 python = "^3.10"
 celery = {extras = ["redis"], version = "^5.4.0"}
-<<<<<<< HEAD
-openrelik-worker-common = "^2024.10.10"
-debugpy = "^1.8.7"
-=======
 openrelik-worker-common = "^2024.10.16"
->>>>>>> 85ccb8b1
 
 [build-system]
 requires = ["poetry-core"]
