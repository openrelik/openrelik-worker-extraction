--- conflicted
+++ resolved
@@ -4,11 +4,7 @@
   release:
     types: [published]
   push:
-<<<<<<< HEAD
     branches:
-=======
-    branches: 
->>>>>>> 857ecf93
       - main
 
 # Defines two custom environment variables for the workflow. These are used for the Container registry domain, and a name for the Docker image that this workflow builds.
