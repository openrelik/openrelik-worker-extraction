--- conflicted
+++ resolved
@@ -20,13 +20,10 @@
 from pathlib import Path
 from uuid import uuid4
 
-<<<<<<< HEAD
 from celery import signals
 from celery.utils.log import get_task_logger
 from openrelik_common.logging import Logger
-=======
 from openrelik_common import telemetry
->>>>>>> ef0d5ccd
 from openrelik_worker_common.file_utils import create_output_file
 from openrelik_worker_common.task_utils import create_task_result, get_input_files
 
@@ -112,6 +109,7 @@
 log_root = Logger()
 logger = log_root.get_logger(__name__, get_task_logger(__name__))
 
+
 @signals.task_prerun.connect
 def on_task_prerun(sender, task_id, task, args, kwargs, **_):
     log_root.bind(
@@ -119,6 +117,7 @@
         task_name=task.name,
         worker_name=TASK_METADATA.get("display_name"),
     )
+
 
 @celery.task(bind=True, name=TASK_NAME, metadata=TASK_METADATA)
 def extract_task(
@@ -222,7 +221,9 @@
             command.append(input_file.get("path"))
             logger.info(f"Executing command: {' '.join(command)}")
             # Execute the command and block until it finishes.
-            process = subprocess.Popen(command, stdout=subprocess.PIPE, stderr=subprocess.PIPE)
+            process = subprocess.Popen(
+                command, stdout=subprocess.PIPE, stderr=subprocess.PIPE
+            )
             while process.poll() is None:
                 self.send_event("task-progress")
                 time.sleep(1)
@@ -266,12 +267,9 @@
             # Finally clean up the export directory
             shutil.rmtree(export_directory)
 
-<<<<<<< HEAD
     logger.info(f"Done {TASK_NAME} for workflow {workflow_id}")
-=======
     telemetry.add_event_to_current_span("Completed files extraction")
 
->>>>>>> ef0d5ccd
     return create_task_result(
         output_files=output_files,
         workflow_id=workflow_id,
