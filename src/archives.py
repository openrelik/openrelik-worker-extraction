# Copyright 2024 Google LLC
#
# Licensed under the Apache License, Version 2.0 (the "License");
# you may not use this file except in compliance with the License.
# You may obtain a copy of the License at
#
#    https://www.apache.org/licenses/LICENSE-2.0
#
# Unless required by applicable law or agreed to in writing, software
# distributed under the License is distributed on an "AS IS" BASIS,
# WITHOUT WARRANTIES OR CONDITIONS OF ANY KIND, either express or implied.
# See the License for the specific language governing permissions and
# limitations under the License.
import os
import shutil
from pathlib import Path

<<<<<<< HEAD

from celery import signals
from celery.utils.log import get_task_logger
from openrelik_common.logging import Logger
=======
from openrelik_common import telemetry
>>>>>>> ef0d5ccd
from openrelik_worker_common.archive_utils import extract_archive
from openrelik_worker_common.file_utils import create_output_file
from openrelik_worker_common.task_utils import create_task_result, get_input_files

from .app import celery

# Task name used to register and route the task to the correct queue.
TASK_NAME = "openrelik-worker-extraction.tasks.extract_archive"

# Task metadata for registration in the core system.
TASK_METADATA = {
    "display_name": "Extract files from archives",
    "description": "Extract files from different types of archives (zip, tar, 7z, etc.)",
    "task_config": [
        {
            "name": "file_filter",
            "label": "Select files (glob patterns) to extract",
            "description": "A comma separated list of filenames to extract. Glob patterns are supported. Example: *.txt, *.evtx",
            "type": "text",
            "required": True,
        },
        {
            "name": "archive_password",
            "label": "Password for the input archives",
            "description": "The password needed to extract the input archives",
            "type": "text",
            "required": False,
        },
    ],
}


log_root = Logger()
logger = log_root.get_logger(__name__, get_task_logger(__name__))

@signals.task_prerun.connect
def on_task_prerun(sender, task_id, task, args, kwargs, **_):
    log_root.bind(
        task_id=task_id,
        task_name=task.name,
        worker_name=TASK_METADATA.get("display_name"),
    )

@celery.task(bind=True, name=TASK_NAME, metadata=TASK_METADATA)
def extract_archive_task(
    self,
    pipe_result: str = None,
    input_files: list = None,
    output_path: str = None,
    workflow_id: str = None,
    task_config: dict = None,
) -> str:
    """Extract archives and create output files for each extracted file.

    Args:
        pipe_result: Base64-encoded result from the previous Celery task, if any.
        input_files: List of input file dictionaries (unused if pipe_result exists).
        output_path: Path to the output directory.
        workflow_id: ID of the workflow.
        task_config: User configuration for the task.

    Returns:
        Base64-encoded dictionary containing task results.
    """
    log_root.bind(workflow_id=workflow_id)
    logger.info(f"Starting {TASK_NAME} for workflow {workflow_id}")

    input_files = get_input_files(pipe_result, input_files or [])
    output_files = []
    task_files = []
    command_string = ""
    archive_password = task_config.get("archive_password", None)
    file_filters = task_config.get("file_filter") or []
    if file_filters:
        file_filters = file_filters.split(",")

    # Send a task progress event to indicate the task has started
    self.send_event("task-progress")

    telemetry.add_attribute_to_current_span("input_files", input_files)
    telemetry.add_attribute_to_current_span("task_config", task_config)
    telemetry.add_attribute_to_current_span("workflow_id", workflow_id)

    telemetry.add_event_to_current_span("Starting extration of files")

    for input_file in input_files:
        log_root.bind(input_file=input_file)
        logger.info(f"Processing {input_file}")

        log_file = create_output_file(
            output_path,
            display_name=f"extract_archives_{input_file.get('display_name')}.log",
        )

        try:
            (command_string, export_directory) = extract_archive(
                input_file, output_path, log_file.path, file_filters, archive_password
            )
        except Exception as e:
            logger.error(f"extract_archive failed: {e}")
            raise

        logger.info(f"Executed extract_archive command: {command_string}")

        if os.path.isfile(log_file.path):
            task_files.append(log_file.to_dict())

        export_directory_path = Path(export_directory)
        extracted_files = [file for file in export_directory_path.glob("**/*") if file.is_file()]
        for file in extracted_files:
            original_path = str(file.relative_to(export_directory_path))
            output_file = create_output_file(
                output_path,
                display_name=file.name,
                original_path=original_path,
                data_type="extraction:archive:file",
                source_file_id=input_file.get("id"),
            )
            os.rename(file.absolute(), output_file.path)
            output_files.append(output_file.to_dict())

        # Clean up the export directory
        shutil.rmtree(export_directory)

<<<<<<< HEAD
    logger.info(f"Done {TASK_NAME} for workflow {workflow_id}")
=======
    telemetry.add_event_to_current_span("Completed extration of files")

>>>>>>> ef0d5ccd
    return create_task_result(
        output_files=output_files,
        task_files=task_files,
        workflow_id=workflow_id,
        command=command_string,
    )<|MERGE_RESOLUTION|>--- conflicted
+++ resolved
@@ -15,14 +15,11 @@
 import shutil
 from pathlib import Path
 
-<<<<<<< HEAD
 
 from celery import signals
 from celery.utils.log import get_task_logger
+from openrelik_common import telemetry
 from openrelik_common.logging import Logger
-=======
-from openrelik_common import telemetry
->>>>>>> ef0d5ccd
 from openrelik_worker_common.archive_utils import extract_archive
 from openrelik_worker_common.file_utils import create_output_file
 from openrelik_worker_common.task_utils import create_task_result, get_input_files
@@ -58,6 +55,7 @@
 log_root = Logger()
 logger = log_root.get_logger(__name__, get_task_logger(__name__))
 
+
 @signals.task_prerun.connect
 def on_task_prerun(sender, task_id, task, args, kwargs, **_):
     log_root.bind(
@@ -65,6 +63,7 @@
         task_name=task.name,
         worker_name=TASK_METADATA.get("display_name"),
     )
+
 
 @celery.task(bind=True, name=TASK_NAME, metadata=TASK_METADATA)
 def extract_archive_task(
@@ -131,7 +130,9 @@
             task_files.append(log_file.to_dict())
 
         export_directory_path = Path(export_directory)
-        extracted_files = [file for file in export_directory_path.glob("**/*") if file.is_file()]
+        extracted_files = [
+            file for file in export_directory_path.glob("**/*") if file.is_file()
+        ]
         for file in extracted_files:
             original_path = str(file.relative_to(export_directory_path))
             output_file = create_output_file(
@@ -147,12 +148,9 @@
         # Clean up the export directory
         shutil.rmtree(export_directory)
 
-<<<<<<< HEAD
     logger.info(f"Done {TASK_NAME} for workflow {workflow_id}")
-=======
     telemetry.add_event_to_current_span("Completed extration of files")
 
->>>>>>> ef0d5ccd
     return create_task_result(
         output_files=output_files,
         task_files=task_files,
